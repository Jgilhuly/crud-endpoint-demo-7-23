--- conflicted
+++ resolved
@@ -188,15 +188,7 @@
     if not product:
         raise HTTPException(status_code=404, detail="Product not found")
     return templates.TemplateResponse("edit.html", {"request": request, "product": product})
-
-<<<<<<< HEAD
-
-# TODO: Add search endpoint with AI-powered features
-# @app.get("/products/search")
-# def search_products(query: str):
-#     """Search products using AI-powered search"""
-#     pass
-=======
+  
 @app.get("/products/new", response_class=HTMLResponse)
 def new_product_page(request: Request):
     """New product page"""
@@ -224,7 +216,6 @@
         tags=tag_list
     )
     return results
->>>>>>> fe3eaa8f
 
 @app.get("/search", response_class=HTMLResponse)
 def search_products_page(
